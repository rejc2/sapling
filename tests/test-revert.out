%% should show b unknown
? b
%% should show b unknown and c modified
M c
? b
%% should show b added and c modified
M c
A b
%% should show a removed, b added and c modified
M c
A b
R a
%% should show b added, copy saved, and c modified
M c
A b
%% should show b unknown, and c modified
M c
? b
%% should show unknown: b
? b
%% should show a b c e
a
b
c
e
%% should verbosely save backup to e.orig
saving current version of e as e.orig
reverting e
resolving manifests
getting e
%% should say no changes needed
no changes needed to a
%% should say file not managed
file not managed: q
%% should say file not found
notfound: No such file in rev 095eacd0c0d7
A z
? b
? e.orig
%% should add a, forget z
adding a
forgetting z
%% should forget a
forgetting a
%% should silently add a
A a
0 files updated, 0 files merged, 1 files removed, 0 files unresolved
reverting c
%% should print non-executable
non-executable
reverting c
%% should print executable
executable
%% issue 241
adding a
1 files updated, 0 files merged, 0 files removed, 0 files unresolved
% should fail - no arguments
abort: no files or directories specified; use --all to revert the whole repo
% should succeed
reverting a
%% issue332
adding b/b
reverting b/b
<<<<<<< HEAD
forgetting newdir/newfile
=======
reverting b/b
>>>>>>> 2ed671d3
<|MERGE_RESOLUTION|>--- conflicted
+++ resolved
@@ -61,8 +61,5 @@
 %% issue332
 adding b/b
 reverting b/b
-<<<<<<< HEAD
 forgetting newdir/newfile
-=======
-reverting b/b
->>>>>>> 2ed671d3
+reverting b/b