--- conflicted
+++ resolved
@@ -3160,19 +3160,4 @@
 
 norepo = ("clone init version help debugancestor debugcomplete debugdata"
           " debugindex debugindexdot debugdate debuginstall")
-<<<<<<< HEAD
-optionalrepo = ("paths serve showconfig")
-=======
-optionalrepo = ("identify paths serve showconfig")
-
-def dispatch(args):
-    try:
-        u = ui.ui(traceback='--traceback' in args)
-    except util.Abort, inst:
-        sys.stderr.write(_("abort: %s\n") % inst)
-        return -1
-    return cmdutil.runcatch(u, args)
-
-def run():
-    sys.exit(dispatch(sys.argv[1:]))
->>>>>>> 6f75c91b
+optionalrepo = ("identify paths serve showconfig")